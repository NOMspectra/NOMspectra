import logging
from pathlib import Path
from typing import Sequence, Union, Optional, Mapping, Tuple, Dict

import matplotlib.pyplot as plt
import numpy as np
import pandas as pd
import seaborn as sns
from mpl_toolkits.axes_grid.inset_locator import inset_axes as inset_axes_func

from brutto import Brutto
from brutto_generator import brutto_gen_dummy
from utils import calculate_mass
from tqdm import tqdm

logger = logging.getLogger(__name__)


class SpectrumIsNotAssigned(Exception):
    pass


class MassSpectrum(object):
    # should be columns: mass (!), I, calculated_mass, abs_error, rel_error

    def __init__(
            self,
            table: Optional[pd.DataFrame] = None,
            elems: Optional[list] = None
    ):
        self.elems = elems if elems else list("CHONS")
        self.features = ["mass", "calculated_mass", "I", "abs_error", "rel_error", "numbers"]

        if table is not None:
            self.table = table
            if "numbers" not in self.table:
                self.table["numbers"] = 1

        else:
            self.table = pd.DataFrame(columns=["I", "mass", "brutto", "calculated_mass", "abs_error", "rel_error"])

    def load(
            self,
            filename: Union[Path, str],
            mapper: Optional[Mapping[str, str]] = None,
            ignore_columns: Optional[Sequence[str]] = None,
            names: Optional[Sequence[str]] = None,
            sep: str = ";"
    ) -> "MassSpectrum":
        self.table = pd.read_csv(filename, sep=sep, names=names)
        if mapper:
            self.table = self.table.rename(columns=mapper)

        if ignore_columns:
            self.table = self.table.drop(columns=ignore_columns)

        if "numbers" not in self.table:
            self.table["numbers"] = 1

        return self

    def save(self, filename: Union[Path, str], sep: str = ";") -> None:
        """Saves to csv MassSpectrum"""
        self.table.to_csv(filename, sep=sep, index=False)

    def assign(
            self,
            generated_bruttos_table: pd.DataFrame,
            elems: Sequence[str],
            rel_error: float = 0.5,
            sign='-'
    ) -> "MassSpectrum":

        """Finding the nearest mass in generated_bruttos_table

        :param generated_bruttos_table: pandas DataFrame with column 'mass' and elements, should be sorted by 'mass'
        :param elems: Sequence of elements corresponding to generated_bruttos_table
        :param rel_error: error in ppm
        :return: MassSpectra object with assigned signals
        """

        overlap_columns = set(elems) & set(list(self.table))
        if overlap_columns:
            logger.warning(f"Following columns will be dropped: {overlap_columns}")
            table = self.table.drop(columns=elems)
        else:
            table = self.table.copy()

        masses = generated_bruttos_table["mass"].values

        if sign == '-':
            mass_shift = - 0.00054858 + 1.007825  # electron and hydrogen mass

        elif sign == '+':
            mass_shift = 0.00054858  # electron mass

        else:
            raise ValueError(f"sign can be only + or - rather than {sign}")

        elems = list(generated_bruttos_table.drop(columns=["mass"]))
        bruttos = generated_bruttos_table[elems].values.tolist()

        res = []
        for index, row in table.iterrows():
            mass = row["mass"] + mass_shift
            idx = np.searchsorted(masses, mass, side='left')
            if idx > 0 and (idx == len(masses) or np.fabs(mass - masses[idx - 1]) < np.fabs(mass - masses[idx])):
                idx -= 1

            if np.fabs(masses[idx] - mass) / mass * 1e6 <= rel_error:
                res.append({**dict(zip(elems, bruttos[idx])), "assign": True})
            else:
                res.append({"assign": False})

        res = pd.DataFrame(res)

        return MassSpectrum(table.join(res))

    def assign_dummy(
            self,
            elems: str = 'CHONS',
            rel_error: float = 0.5,
            sign='-',
            round_search: int = 5
    ) -> "MassSpectrum":

        """Finding the nearest mass in generated_bruttos_table

        :param elems: Sequence of elements corresponding to generated_bruttos_table
        :param rel_error: error in ppm
        :param sign: mode of spectrum '-' means subtracting the mass of the electron and hydrogen, '+' means adding electron mass
        :param round search: error of mass calculate 10^(-round_search)
        :return: MassSpectra object with assigned signals
        """

        overlap_columns = set(elems) & set(list(self.table))
        if overlap_columns:
            logger.warning(f"Following columns will be dropped: {overlap_columns}")
            table = self.table.drop(columns=elems)
        else:
            table = self.table.copy()

        generated_bruttos_dict = brutto_gen_dummy(elems, round_search)
        elem_order = {'C': 0, 'H': 1, 'O': 2, 'N': 3, 'S': 4}

        for elem in elems:
            table[elem] = np.NaN
        table['assign'] = 0

        if sign == '-':
            mass_shift = - 0.00054858 + 1.007825  # electron and hydrogen mass

        elif sign == '+':
            mass_shift = 0.00054858  # electron mass

        else:
            raise ValueError(f"sign can be only + or - rather than {sign}")

        step = pow(10, -round_search)
        for i in range(table.shape[0]):
            mass = table.loc[i, 'mass'] + mass_shift
            mass_error = mass * rel_error * 0.000001
<<<<<<< HEAD

=======
            
>>>>>>> 8bbe2d12
            # formula find in brutto generator, search started with smallest error
            mass_dif = 0
            chons = []
            while mass_dif < mass_error:
                if round(mass + mass_dif, round_search) in generated_bruttos_dict:
                    chons = generated_bruttos_dict[round(mass + mass_dif, round_search)]
                    break
                elif round(mass - mass_dif, round_search) in generated_bruttos_dict:
                    chons = generated_bruttos_dict[round(mass - mass_dif, round_search)]
                    break
                else:
                    mass_dif += step

            if len(chons) > 0:
                for elem in 'CHONS':
                    table.at[i, elem] = chons[elem_order[elem]]
                table.at[i, 'assign'] = 1

        return MassSpectrum(table)

    def filter_by_C13(
        self, 
        error: float = 0.001,
        remove: bool = False
    ) -> 'MassSpectrum':

        '''
        C13 isotope peak checking
        :param error: allowable error when checking c13 isotope peak
        :param remove: if True peakes without C13 isotopes peak will be dropped
        :return: MassSpectra object with cleaned or checked mass-signals
        '''

        table = self.table.sort_values(by='mass').reset_index(drop=True)
        
        flags = []
        masses = table["mass"].values
        
        for index, row in table.iterrows():
            mass = row["mass"] + 1.003355 # C13 - C12 mass difference
            
            idx = np.searchsorted(masses, mass, side='left')
            
            if idx > 0 and (idx == len(masses) or np.fabs(mass - masses[idx - 1]) < np.fabs(mass - masses[idx])):
                idx -= 1
            
            if np.fabs(masses[idx] - mass)  <= error:
                flags.append(True)
            else:
                flags.append(False)
        
        table['C13_peak'] = flags

        if remove:
            table = table.loc[flags].reset_index(drop=True)

        return MassSpectrum(table)

    def assignment_from_brutto(self) -> 'MassSpectrum':
        if "brutto" not in self.table:
            raise Exception("There is no brutto in MassSpectra")

        # before new assignment it's necessary to drop old assignment
        table = self.table.drop(columns=self.elems)

        elems = set.union(*[set(list(x)) for x in self.table.brutto.apply(lambda x: x.replace("_", "")).apply(
            lambda x: Brutto(x).get_elements()).tolist()])

        for element in elems:
            table[element] = table.brutto.apply(lambda x: Brutto(x.replace("_", ""))[element])

        return MassSpectrum(table, elems=elems)

    def compile_brutto(self) -> 'MassSpectrum':
        def compile_one(a: Sequence[Union[int, float]], elems: Sequence[str]) -> str:
            s = ''
            for c, e in zip(a, elems):
                if not np.isnan(c):
                    s += e + ('' if c == 1 else str(int(c)))
                else:
                    # if coefficients is Not a Number (is nan)
                    # formula is unknown
                    return ''
            return s

        table = self.table.copy()

        # iterations by rows, so axis=1
        table["brutto"] = self.table[self.elems].apply(lambda x: compile_one(x.values, self.elems), axis=1)

        return MassSpectrum(table)

    def copy(self) -> 'MassSpectrum':
        return MassSpectrum(self.table)

    def __repr__(self):
        # repr only useful columns
        columns = [column for column in
                   ["I", "mass", "brutto", "calculated_mass", "abs_error", "rel_error"] if column in self.table]

        return self.table[columns].__repr__()

    def __str__(self) -> str:
        columns = [column for column in self.features if column in self.table]
        return self.table[columns].__str__()

    def calculate_error(self) -> "MassSpectrum":
        if "calculated_mass" not in self.table:
            table = self.calculate_mass()
        else:
            table = self.table.copy()

        table["abs_error"] = table["mass"] - table["calculated_mass"]
        table["rel_error"] = table["abs_error"] / table["mass"] * 1e6

        return MassSpectrum(table)

    def calculate_mass(self) -> "MassSpectrum":
        table = self.table.copy()
        table["calculated_mass"] = calculate_mass(self.table[self.elems].values, self.elems)
        return MassSpectrum(table)

    def get_brutto_list(self) -> Sequence[Tuple[float]]:
        return self.table[self.elems].values

    def get_brutto_dict(self, elems: Optional[Sequence[str]] = None) -> Mapping[Tuple, Dict[str, float]]:

        if len(self.table) == 0:
            return {}

        res = {}

        # TODO very careful
        if elems:
            for elem in elems:
                # careful change the object
                if elem not in self.table:
                    self.table[elem] = 0

            bruttos = self.table[elems].values.tolist()
        else:
            bruttos = self.table[self.elems].values.tolist()

        bruttos = [tuple(brutto) for brutto in bruttos]

        columns = list(self.table.drop(columns=self.elems))
        for values, brutto in zip(self.table[columns].values, bruttos):
            res[brutto] = dict(zip(columns, values.tolist()))

        return res

    def __or__(self: "MassSpectrum", other: "MassSpectrum") -> "MassSpectrum":
        a = self.get_brutto_dict()
        b = other.get_brutto_dict()

        bruttos = set(a.keys()) | set(b.keys())

        # FIXME probably bad solution, hardcoded columns
        # res = pd.DataFrame(columns=["I", "mass", "brutto", "calculated_mass", "abs_error", "rel_error"])
        res = []
        for brutto in bruttos:
            if (brutto in a) and (brutto in b):
                # number is sum of a['numbers'] and b['numbers']
                c = a[brutto].copy()
                c["numbers"] += b[brutto]["numbers"]

                res.append(c)

            elif brutto in a:
                res.append(a[brutto])
            else:
                res.append(b[brutto])

        # FIXME probably bad solution, hardcoded columns
        res = pd.DataFrame(res) if len(res) > 0 else \
            pd.DataFrame(columns=["I", "mass", "brutto", "calculated_mass", "abs_error", "rel_error"])
        bruttos = np.zeros((0, len(self.elems))) if len(bruttos) == 0 else list(bruttos)
        bruttos = pd.DataFrame(bruttos, columns=self.elems)

        res = pd.concat([res, bruttos], axis=1, sort=False).sort_values(by="mass")

        return MassSpectrum(res)

    def __xor__(self: "MassSpectrum", other: "MassSpectrum") -> "MassSpectrum":
        a = self.get_brutto_dict()
        b = other.get_brutto_dict()

        bruttos = set(a.keys()) ^ set(b.keys())

        res = []
        for brutto in bruttos:
            if brutto in a:
                res.append(a[brutto])
            else:
                res.append(b[brutto])

        # FIXME probably bad solution, hardcoded columns
        res = pd.DataFrame(res) if len(res) > 0 else \
            pd.DataFrame(columns=["I", "mass", "brutto", "calculated_mass", "abs_error", "rel_error"])
        bruttos = np.zeros((0, len(self.elems))) if len(bruttos) == 0 else list(bruttos)
        bruttos = pd.DataFrame(bruttos, columns=self.elems)

        res = pd.concat([res, bruttos], axis=1, sort=False).sort_values(by="mass")

        return MassSpectrum(res)

    def __and__(self: "MassSpectrum", other: "MassSpectrum") -> "MassSpectrum":
        a = self.get_brutto_dict()
        b = other.get_brutto_dict()

        bruttos = set(a.keys()) & set(b.keys())

        res = []
        for brutto in bruttos:
            c = a[brutto].copy()
            c["numbers"] += b[brutto]["numbers"]
            res.append(c)

        # FIXME probably bad solution, hardcoded columns
        res = pd.DataFrame(res) if len(res) > 0 else \
            pd.DataFrame(columns=["I", "mass", "brutto", "calculated_mass", "abs_error", "rel_error"])
        bruttos = np.zeros((0, len(self.elems))) if len(bruttos) == 0 else list(bruttos)
        bruttos = pd.DataFrame(bruttos, columns=self.elems)

        res = pd.concat([res, bruttos], axis=1, sort=False).sort_values(by="mass")

        return MassSpectrum(res)

    def __add__(self: "MassSpectrum", other: "MassSpectrum") -> "MassSpectrum":
        return self.__or__(other)

    def __sub__(self, other):
        a = self.get_brutto_dict()
        b = other.get_brutto_dict()

        bruttos = set(a.keys()) - set(b.keys())

        res = []
        for brutto in bruttos:
            res.append(a[brutto])

        # FIXME probably bad solution, hardcoded columns
        res = pd.DataFrame(res) if len(res) > 0 else \
            pd.DataFrame(columns=["I", "mass", "brutto", "calculated_mass", "abs_error", "rel_error"])
        bruttos = np.zeros((0, len(self.elems))) if len(bruttos) == 0 else list(bruttos)
        bruttos = pd.DataFrame(bruttos, columns=self.elems)

        res = pd.concat([res, bruttos], axis=1, sort=False).sort_values(by="mass")

        return MassSpectrum(res)

    def __len__(self) -> int:
        return len(self.table)

    def __lt__(self, n: int) -> "MassSpectrum":
        return MassSpectrum(self.table[self.table["numbers"] < n])

    def __le__(self, n: int) -> "MassSpectrum":
        return MassSpectrum(self.table[self.table["numbers"] <= n])

    def __gt__(self, n: int) -> "MassSpectrum":
        return MassSpectrum(self.table[self.table["numbers"] > n])

    def __ge__(self, n: int) -> "MassSpectrum":
        return MassSpectrum(self.table[self.table["numbers"] >= n])

    def drop_unassigned(self) -> "MassSpectrum":
        if "assign" not in self.table:
            raise SpectrumIsNotAssigned()

        return MassSpectrum(self.table[self.table["assign"].astype(bool)])

    def reset_to_one(self) -> "MassSpectrum":
        table = self.table.copy()
        table["numbers"] = 1

        return MassSpectrum(table)

    def calculate_jaccard_needham_score(self, other) -> float:
        return len(self & other) / len(self | other)

    def calculate_ai(self) -> 'MassSpectrum':
        table = self.calculate_cai().calculate_dbe().table
        table["AI"] = table["DBE"] / table["CAI"]

        return MassSpectrum(table)

    def calculate_cai(self) -> 'MassSpectrum':
        table = self.table.copy()

        # very careful
        # anyway it's necessary to have at least column with C?
        for element in "CONSP":
            if element not in table:
                table[element] = 0

        table['CAI'] = table["C"] - table["O"] - table["N"] - table["S"] - table["P"]

        return MassSpectrum(table)

    def calculate_dbe(self) -> 'MassSpectrum':
        table = self.table.copy()
        table['DBE'] = 1.0 + table["C"] - table["O"] - table["S"] - 0.5 * table["H"]

        return MassSpectrum(table)

    def __getitem__(self, item: Union[str, Sequence[str]]) -> pd.Series:
        return self.table[item]

    def normalize(self) -> 'MassSpectrum':
        """This function return intensity normalized MassSpectrum instance"""

        table = self.table.copy()
        table["I"] /= table["I"].max()
        return MassSpectrum(table["I"])

    def head(self) -> pd.DataFrame:
        return self.table.head()

    def tail(self) -> pd.DataFrame:
        return self.table.tail()

    def draw(self,
             xlim: Tuple[Optional[float], Optional[float]] = (None, None),
             ylim: Tuple[Optional[float], Optional[float]] = (None, None),
             color: str = 'black'
    ) -> None:

        df = self.table.sort_values(by="mass")

        mass = df.mass.values
        if xlim[0] is None:
            xlim = (mass.min(), xlim[1])
        if xlim[1] is None:
            xlim = (xlim[0], mass.max())

        intensity = df.I.values
        # filter first intensity and only after mass (because we will lose the information)
        intensity = intensity[(xlim[0] <= mass) & (mass <= xlim[1])]
        mass = mass[(xlim[0] <= mass) & (mass <= xlim[1])]

        # bas solution, probably it's needed to rewrite this piece
        M = np.zeros((len(mass), 3))
        M[:, 0] = mass
        M[:, 1] = mass
        M[:, 2] = mass
        M = M.reshape(-1)

        I = np.zeros((len(intensity), 3))
        I[:, 1] = intensity
        I = I.reshape(-1)

        plt.plot(M, I, color=color)
        plt.plot([xlim[0], xlim[1]], [0, 0], color=color)
        plt.xlim(xlim)
        plt.ylim(ylim)
        plt.xlabel("m/z, Da")
        plt.ylabel("Intensity")

        return

    def intergrate(self, normalize=False) -> Tuple[np.ndarray, np.ndarray]:
        tmp = self.table[["mass"]]
        tmp = tmp.append({"mass": 0}, ignore_index=True).sort_values("mass")
        tmp["index"] = pd.RangeIndex(start=0, stop=len(tmp), step=1)
        if normalize:
            tmp['index'] /= len(tmp)

        return tmp["mass"].values, tmp["index"].values


class CanNotCreateVanKrevelen(Exception):
    pass


class VanKrevelen(object):
    def __init__(self, table: Optional[Union[pd.DataFrame, 'MassSpectrum']] = None, name: Optional[str] = None):
        self.name = name
        if table is None:
            return

        if isinstance(table, MassSpectrum):
            table = table.table

        if not (("C" in table and "H" in table and "O" in table) or ("O/C" in table or "H/C" in table)):
            raise CanNotCreateVanKrevelen()

        self.table = table
        if "O/C" not in self.table:
            self.table["O/C"] = self.table["O"] / self.table["C"]

        if "H/C" not in self.table:
            self.table["H/C"] = self.table["H"] / self.table["C"]

    def draw_density(self, cmap="Blues", ax=None, shade=True):
        sns.kdeplot(self.table["O/C"], self.table["H/C"], ax=ax, cmap=cmap, shade=shade)

    def draw_density_with_marginals(self, color=None, ax=None):
        sns.jointplot(x="O/C", y="H/C", data=self.table, kind="kde", color=color, ax=ax)

    def draw_scatter_with_marginals(self):
        sns.jointplot(x="O/C", y="H/C", data=self.table, kind="scatter")


    def draw_scatter(self, ax=None, **kwargs):
        if ax:
            ax.scatter(self.table["O/C"], self.table["H/C"], **kwargs)
            ax.set_xlabel("O/C")
            ax.set_ylabel("H/C")
            ax.yaxis.set_ticks(np.arange(0, 2.2, 0.4))
            ax.xaxis.set_ticks(np.arange(0, 1.1, 0.2))
            ax.set_xlim(0, 1)
            ax.set_ylim(0, 2)
        else:
            plt.scatter(self.table["O/C"], self.table["H/C"], s=10)
            plt.xlabel("O/C")
            plt.ylabel("H/C")

    def boxed_van_krevelen(self, r=5, c=4) -> Sequence[Sequence]:
        # (array([0.2, 0.6, 1. , 1.4, 1.8, 2.2]), array([0.  , 0.25, 0.5 , 0.75, 1.  ]))

        df = self.table
        x = np.linspace(0.2, 2.2, r + 1)  # 0.4
        y = np.linspace(0, 1, c + 1)  # 0.25

        vc = []
        for i in range(r):
            vc.append([])
            for j in range(c):
                vc[-1].append(
                    df[
                        (df["H/C"] > x[i]) &
                        (df["H/C"] <= x[i] + 2.0 / r) &
                        (df["O/C"] > y[j]) &
                        (df["O/C"] <= y[j] + 1.0 / c)
                    ])

        return vc

    def density_boxed_van_crevelen(self, r=5, c=4):
        vc = self.boxed_van_krevelen(r=r, c=c)

        res = np.zeros((r, c))
        for i in range(len(vc)):
            for j in range(len(vc[0])):
                res[i][j] = len(vc[i][j])

        res = np.array(res)
        res /= np.sum(res)

        return res

    @staticmethod
    def save_fig(path, dpi=300) -> None:
        """
        Save picture
        Be careful! If axes are used, it can work incorrect!

        :param path:
        :return:
        """
        plt.savefig(path, dpi=dpi)

    @staticmethod
    def show():
        """
        This method is needed to hide plt
        Sometimes we don't want to use additional imports
        :return:
        """
        plt.show()

    def save(self, path: Union[Path, str], sep: str = ';') -> None:
        """
        Saves VK to the table with path
        :param path: filename should have extension
        :param sep:
        :return:
        """
        self.table.to_csv(path, sep=sep, index=False)

    @staticmethod
    def load(path, sep=';') -> 'VanKrevelen':
        """
        Loads VK from table, name is the filename without extension
        :param path:
        :param sep:
        :return:
        """
        table = pd.read_csv(path, sep=sep)
        name = ".".join(str(path).split("/")[-1].split(".")[:-1])

        return VanKrevelen(table=table, name=name)


def calculate_ppm(x: float, y: float) -> float:
    return np.fabs((x - y) / y * 1e6)


class MassSpectrumList(object):
    def __init__(self, spectra: Sequence[MassSpectrum], names: Optional[Sequence[str]] = None):
        self.spectra = spectra
        if names:
            self.names = names
        else:
            self.names = list(range(len(spectra)))

        self.elems = self.find_elems()
        self.pivot = self.calculate_pivot()

    def calculate_pivot_without_brutto(self, delta_ppm: float = 1) -> pd.DataFrame:
        masses = []
        for spectrum in self.spectra:
            masses.append(spectrum["mass"].values)

        masses = np.concatenate(masses)
        masses = np.sort(masses)
        clusters = []
        print("SORTED")
        for mass in masses:
            if len(clusters) == 0:
                clusters.append([mass])

            else:
                if calculate_ppm(clusters[-1][-1], mass) < delta_ppm:
                    clusters[-1].append(mass)

                else:
                    clusters.append([mass])

        print(f"Median Calculating, len(clusters) = {len(clusters)}")
        median_masses = []
        for cluster in clusters:
            median_masses.append(np.median(cluster))

        table = []
        print("Search begins")
        for mass in tqdm(median_masses):
            table.append([])
            for spectrum in self.spectra:
                masses = spectrum["mass"].values
                idx = np.searchsorted(masses, mass, side='left')
                if idx > 0 and (idx == len(masses) or (np.fabs(mass - masses[idx - 1]) < np.fabs(mass - masses[idx]))):
                    idx -= 1

                if calculate_ppm(masses[idx], float(mass)) < delta_ppm:
                    table[-1].append(spectrum["I"].values[idx])
                else:
                    table[-1].append(0)

        df = pd.DataFrame(table, columns=self.names)
        df['mass'] = median_masses
        return df[['mass'] + self.names]

    def load_from_table(
            self,
            pivot: pd.DataFrame,
            names: Sequence[str],
            elems: Optional[Sequence[str]] = None
    ) -> None:
        self.names = names
        self.pivot = pivot
        if None:
            self.elems = elems

    def find_elems(self):
        elems = set([])
        for spectra in self.spectra:
            elems.update(set(spectra.elems))

        return list(elems)

    def calculate_pivot(self) -> pd.DataFrame:
        spectra = []

        for spectrum in self.spectra:
            spectra.append(spectrum.get_brutto_dict(elems=self.elems))

        bruttos = set()
        for spectrum in spectra:
            bruttos.update(set(spectrum.keys()))

        pivot = []
        for brutto in bruttos:
            vector = []
            for spectrum in spectra:
                vector.append(spectrum[brutto]["I"] if brutto in spectrum else 0)

            pivot.append(vector)

        pivot = pd.DataFrame(pivot, columns=self.names)
        for i, elem in enumerate(self.elems):
            pivot[elem] = [brutto[i] for brutto in bruttos]

        return pivot

    def calculate_similarity(self, mode: str = "taminoto") -> np.ndarray:
        """Calculate similarity matrix for all spectra in MassSpectrumList

        :param mode: one of the similarity functions.
        Mode can be: "tanimoto", "jaccard", "correlation", "common_correlation"

        :return: similarity matrix, 2d np.ndarray with size [len(names), len(names)]"""

        def jaccard(a, b):
            a = a.astype(bool)
            b = b.astype(bool)

            return (a & b).sum() / (a | b).sum()

        def tanimoto(a, b):
            return (a * b).sum() / ((a * a).sum() + (b * b).sum() - (a * b).sum())

        def common_correlation(a, b):
            A = a[a.astype(bool) == b.astype(bool)]
            B = b[a.astype(bool) == b.astype(bool)]

            return np.corrcoef(A, B)[0, 1]

        def cosine(a, b):
            return (a*b).sum() / ((a*a).sum() * (b*b).sum())**0.5

        def correlation(a, b):
            return np.corrcoef(a, b)[0, 1]

        if mode == "jaccard":
            similarity_func = jaccard
        elif mode == "tanimoto":
            similarity_func = tanimoto
        elif mode == "correlation":
            similarity_func = correlation
        elif mode == "common_correlation":
            similarity_func = common_correlation
        elif mode == 'cosine':
            similarity_func = cosine
        else:
            raise Exception(f"There is no such mode: {mode}")

        df = self.pivot
        values = []
        for i in self.names:
            values.append([])
            for j in self.names:
                values[-1].append(similarity_func(df[i], df[j]))

        return np.array(values)

    def calculate_dissimilarity(self, mode: str = "tanimoto"):
        return 1 - self.calculate_dissimilarity(mode=mode)

    def draw(
            self,
            values: np.ndarray,
            title: str = ""
    ) -> None:
        """Draw similarity matrix by using seaborn

        :param values: similarity matix
        :param title: title for plot
        :return: None"""

        sns.heatmap(np.array(values), vmin=0, vmax=1, annot=True)

        plt.xticks(np.arange(len(self.names)) + .5, self.names, rotation="vertical")
        plt.yticks(np.arange(len(self.names)) + .5, self.names, rotation="horizontal")
        plt.title(title)
        b, t = plt.ylim()  # discover the values for bottom and top
        b += 0.5  # Add 0.5 to the bottom
        t -= 0.5  # Subtract 0.5 from the top
        plt.ylim(b, t)  # update the ylim(bottom, top) values
        plt.xlim(b, t)

    def draw_mass_spectrum(self, fig=None):
        """
        TODO NEED TO BE TESTED

        :param fig:
        :return:
        """
        spectra = self.spectra
        if fig is None:
            fig = plt.figure(figsize=(15, 8))
        for i, spectrum in enumerate(spectra):
            ax = fig.add_subplot(len(spectra) // 4 + int((len(spectra) % 4) > 0), 4, i + 1)

            # plt.title(spectrum) - I'm a little bit unsure here
            spectrum.normalize().draw(xlim=(200, 1000))
            inset_axes = inset_axes_func(ax,
                                         width="40%",  # width = 30% of parent_bbox
                                         height="40%",  # height : 1 inch
                                         )
            spectrum.draw(xlim=(385, 385.225))
            plt.xticks([385., 385.1, 385.2])

        plt.tight_layout()


if __name__ == '__main__':
    ms = MassSpectrum().load('tests/test.csv').drop_unassigned()

    vk = VanKrevelen(ms.table, name="Test VK")
    # vk.draw_density()

    print(vk.density_boxed_van_crevelen())
    plt.show()<|MERGE_RESOLUTION|>--- conflicted
+++ resolved
@@ -160,11 +160,7 @@
         for i in range(table.shape[0]):
             mass = table.loc[i, 'mass'] + mass_shift
             mass_error = mass * rel_error * 0.000001
-<<<<<<< HEAD
-
-=======
             
->>>>>>> 8bbe2d12
             # formula find in brutto generator, search started with smallest error
             mass_dif = 0
             chons = []
